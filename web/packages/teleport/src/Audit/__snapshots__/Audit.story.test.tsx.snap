--- conflicted
+++ resolved
@@ -339,20 +339,12 @@
           </strong>
            - 
           <strong>
-<<<<<<< HEAD
-            71
-=======
-            66
->>>>>>> ace969b8
+            73
           </strong>
            of
            
           <strong>
-<<<<<<< HEAD
-            71
-=======
-            66
->>>>>>> ace969b8
+            73
           </strong>
         </div>
         <button
